# -*- coding: utf-8 -*-
#
# Copyright (C) 2014-2019 Bitergia
#
# This program is free software; you can redistribute it and/or modify
# it under the terms of the GNU General Public License as published by
# the Free Software Foundation; either version 3 of the License, or
# (at your option) any later version.
#
# This program is distributed in the hope that it will be useful,
# but WITHOUT ANY WARRANTY; without even the implied warranty of
# MERCHANTABILITY or FITNESS FOR A PARTICULAR PURPOSE. See the
# GNU General Public License for more details.
#
# You should have received a copy of the GNU General Public License
# along with this program. If not, see <http://www.gnu.org/licenses/>.
#
# Authors:
#     Santiago Dueñas <sduenas@bitergia.com>
#


from django.test import TestCase

from sortinghat.utils import unaccent_string, generate_uuid

UNACCENT_TYPE_ERROR = "argument must be a string; int given"
IDENTITY_NONE_OR_EMPTY_ERROR = "identity data cannot be empty"
SOURCE_NONE_OR_EMPTY_ERROR = "'source' cannot be"


<<<<<<< HEAD
class TestMergeDateRanges(unittest.TestCase):
    """Unit tests for merge_date_ranges function"""

    def test_merge_date_ranges(self):
        """Test function with several case inputs"""

        # Case 1
        dates = [(datetime.datetime(1900, 1, 1), datetime.datetime(2010, 1, 1)),
                 (datetime.datetime(2008, 1, 1), datetime.datetime(2100, 1, 1))]

        ranges = [r for r in merge_date_ranges(dates)]
        self.assertEqual(len(ranges), 1)
        self.assertEqual(ranges[0], (datetime.datetime(2008, 1, 1), datetime.datetime(2010, 1, 1)))

        # Case 2
        dates = [(datetime.datetime(1900, 1, 1), datetime.datetime(2010, 1, 1)),
                 (datetime.datetime(2010, 1, 2), datetime.datetime(2100, 1, 1)),
                 (datetime.datetime(2008, 1, 1), datetime.datetime(2010, 1, 1))]

        ranges = [r for r in merge_date_ranges(dates)]
        self.assertEqual(len(ranges), 2)
        self.assertEqual(ranges[0], (datetime.datetime(2008, 1, 1), datetime.datetime(2010, 1, 1)))
        self.assertEqual(ranges[1], (datetime.datetime(2010, 1, 2), datetime.datetime(2100, 1, 1)))

        # Case 3
        dates = [(datetime.datetime(1900, 1, 1), datetime.datetime(2010, 1, 1)),
                 (datetime.datetime(2010, 1, 2), datetime.datetime(2100, 1, 1))]

        ranges = [r for r in merge_date_ranges(dates)]
        self.assertEqual(len(ranges), 2)
        self.assertEqual(ranges[0], (datetime.datetime(1900, 1, 1), datetime.datetime(2010, 1, 1)))
        self.assertEqual(ranges[1], (datetime.datetime(2010, 1, 2), datetime.datetime(2100, 1, 1)))

        # Case 4
        dates = [(datetime.datetime(2005, 1, 1), datetime.datetime(2008, 1, 1)),
                 (datetime.datetime(2005, 10, 15), datetime.datetime(2010, 1, 1)),
                 (datetime.datetime(2008, 1, 5), datetime.datetime(2009, 1, 1))]

        ranges = [r for r in merge_date_ranges(dates)]
        self.assertEqual(len(ranges), 1)
        self.assertEqual(ranges[0], (datetime.datetime(2005, 1, 1), datetime.datetime(2010, 1, 1)))

        # Case 5
        dates = [(datetime.datetime(1900, 1, 1), datetime.datetime(2100, 1, 1))]

        ranges = [r for r in merge_date_ranges(dates)]
        self.assertEqual(len(ranges), 1)
        self.assertEqual(ranges[0], (datetime.datetime(1900, 1, 1), datetime.datetime(2100, 1, 1)))

        # Case 6
        dates = [(datetime.datetime(1900, 1, 1), datetime.datetime(2100, 1, 1)),
                 (datetime.datetime(1900, 1, 1), datetime.datetime(2100, 1, 1))]

        ranges = [r for r in merge_date_ranges(dates)]
        self.assertEqual(len(ranges), 1)
        self.assertEqual(ranges[0], (datetime.datetime(1900, 1, 1), datetime.datetime(2100, 1, 1)))

        # Case 7
        dates = [(datetime.datetime(1900, 1, 1), datetime.datetime(2005, 1, 1))]

        ranges = [r for r in merge_date_ranges(dates)]
        self.assertEqual(len(ranges), 1)
        self.assertEqual(ranges[0], (datetime.datetime(1900, 1, 1), datetime.datetime(2005, 1, 1)))

        # Case 8
        dates = [(datetime.datetime(2005, 1, 1), datetime.datetime(2100, 1, 1))]

        ranges = [r for r in merge_date_ranges(dates)]
        self.assertEqual(len(ranges), 1)
        self.assertEqual(ranges[0], (datetime.datetime(2005, 1, 1), datetime.datetime(2100, 1, 1)))

        # Case 9
        dates = [(datetime.datetime(2000, 1, 1), datetime.datetime(2100, 1, 1)),
                 (datetime.datetime(1900, 1, 1), datetime.datetime(2100, 1, 1))]

        ranges = [r for r in merge_date_ranges(dates)]
        self.assertEqual(len(ranges), 1)
        self.assertEqual(ranges[0], (datetime.datetime(2000, 1, 1), datetime.datetime(2100, 1, 1)))

        # Case 10
        dates = [(datetime.datetime(2006, 1, 1), datetime.datetime(2008, 1, 1)),
                 (datetime.datetime(1999, 1, 1), datetime.datetime(2000, 1, 1)),
                 (datetime.datetime(1900, 1, 1), datetime.datetime(2100, 1, 1))]

        ranges = [r for r in merge_date_ranges(dates)]
        self.assertEqual(len(ranges), 2)
        self.assertEqual(ranges[0], (datetime.datetime(1999, 1, 1), datetime.datetime(2000, 1, 1)))
        self.assertEqual(ranges[1], (datetime.datetime(2006, 1, 1), datetime.datetime(2008, 1, 1)))

        # Case 11
        dates = [(datetime.datetime(2009, 1, 1), datetime.datetime(2010, 1, 1)),
                 (datetime.datetime(2010, 1, 1), datetime.datetime(2100, 1, 1))]

        ranges = [r for r in merge_date_ranges(dates)]
        self.assertEqual(len(ranges), 2)
        self.assertEqual(ranges[0], (datetime.datetime(2009, 1, 1), datetime.datetime(2010, 1, 1)))
        self.assertEqual(ranges[1], (datetime.datetime(2010, 1, 1), datetime.datetime(2100, 1, 1)))

        # Case 12
        dates = [(datetime.datetime(2009, 1, 1), datetime.datetime(2009, 1, 1)),
                 (datetime.datetime(2009, 1, 1), datetime.datetime(2010, 1, 1)),
                 (datetime.datetime(2010, 1, 1), datetime.datetime(2010, 1, 1)),
                 (datetime.datetime(2010, 1, 1), datetime.datetime(2010, 1, 1)),
                 (datetime.datetime(2010, 1, 1), datetime.datetime(2020, 1, 1)),
                 (datetime.datetime(2011, 1, 1), datetime.datetime(2022, 1, 1)),
                 (datetime.datetime(2022, 1, 1), datetime.datetime(2100, 1, 1))]

        ranges = [r for r in merge_date_ranges(dates)]
        self.assertEqual(len(ranges), 5)
        self.assertEqual(ranges[0], (datetime.datetime(2009, 1, 1), datetime.datetime(2009, 1, 1)))
        self.assertEqual(ranges[1], (datetime.datetime(2009, 1, 1), datetime.datetime(2010, 1, 1)))
        self.assertEqual(ranges[2], (datetime.datetime(2010, 1, 1), datetime.datetime(2010, 1, 1)))
        self.assertEqual(ranges[3], (datetime.datetime(2010, 1, 1), datetime.datetime(2022, 1, 1)))
        self.assertEqual(ranges[4], (datetime.datetime(2022, 1, 1), datetime.datetime(2100, 1, 1)))

    def test_dates_out_of_bounds(self):
        """Check whether it raises an exception when dates are out of bounds"""

        # Case 1
        dates = [(datetime.datetime(2008, 1, 1), datetime.datetime(2100, 1, 1)),
                 (datetime.datetime(1800, 1, 1), datetime.datetime(2010, 1, 1))]

        with self.assertRaisesRegexp(ValueError,
                                     DATE_OUT_OF_BOUNDS_ERROR
                                     % {'type': 'start date',
                                        'date': '1800-01-01 00:00:00'}):
            [r for r in merge_date_ranges(dates)]

        # Case 2
        dates = [(datetime.datetime(2008, 1, 1), datetime.datetime(2100, 2, 1)),
                 (datetime.datetime(1900, 1, 1), datetime.datetime(2010, 1, 1))]

        with self.assertRaisesRegexp(ValueError,
                                     DATE_OUT_OF_BOUNDS_ERROR
                                     % {'type': 'end date',
                                        'date': '2100-02-01 00:00:00'}):
            [r for r in merge_date_ranges(dates)]

    def test_none_list_of_dates(self):
        """Check if the result is empty when the list of ranges is None"""

        ranges = [r for r in merge_date_ranges(None)]
        self.assertEqual(ranges, [])

    def test_empty_list_of_dates(self):
        """Check if the result is empty when the list of ranges is empty"""

        ranges = [r for r in merge_date_ranges([])]
        self.assertEqual(ranges, [])


class TestStrToDatetime(unittest.TestCase):
    """Unit tests for str_to_datetime function"""

    def test_dates(self):
        """Check if it converts some dates to datetime objects"""

        date = str_to_datetime('2001-12-01')
        self.assertIsInstance(date, datetime.datetime)
        self.assertEqual(date, datetime.datetime(2001, 12, 1))

        date = str_to_datetime('13-01-2001')
        self.assertIsInstance(date, datetime.datetime)
        self.assertEqual(date, datetime.datetime(2001, 1, 13))

        date = str_to_datetime('12-01-01')
        self.assertIsInstance(date, datetime.datetime)
        self.assertEqual(date, datetime.datetime(2001, 12, 1))

        date = str_to_datetime('2001-12-01 23:15:32')
        self.assertIsInstance(date, datetime.datetime)
        self.assertEqual(date, datetime.datetime(2001, 12, 1, 23, 15, 32))

    def test_invalid_date(self):
        """Check whether it fails with an invalid date"""

        self.assertRaises(InvalidDateError, str_to_datetime, '2001-13-01')
        self.assertRaises(InvalidDateError, str_to_datetime, '2001-04-31')

    def test_invalid_format(self):
        """Check whether it fails with invalid formats"""

        self.assertRaises(InvalidDateError, str_to_datetime, '2001-12-01mm')
        self.assertRaises(InvalidDateError, str_to_datetime, 'nodate')

    def test_none_string(self):
        """Check if it returns None when giving None objects"""

        date = str_to_datetime(None)
        self.assertEqual(date, None)

    def test_empty_string(self):
        """Check if it returns None when giving empty strings"""

        date = str_to_datetime('')
        self.assertEqual(date, None)


class TestToUnicode(unittest.TestCase):
    """Unit tests for to_unicode function"""

    def test_to_unicode(self):
        """Check unicode casting with several cases"""

        result = to_unicode('abcdefghijk')
        self.assertEqual(result, 'abcdefghijk')

        result = to_unicode(None)
        self.assertEqual(result, 'None')

        result = to_unicode(1234)
        self.assertEqual(result, '1234')

        result = to_unicode(1234.4321)
        self.assertEqual(result, '1234.4321')
=======
class TestUnnacentString(TestCase):
    """Unit tests for unaccent_string"""
>>>>>>> 09716707

    def test_unaccent(self):
        """Check unicode casting removing accents"""

        result = unaccent_string('Tomáš Čechvala')
        self.assertEqual(result, 'Tomas Cechvala')

        result = unaccent_string('Tomáš Čechvala')
        self.assertEqual(result, 'Tomas Cechvala')

        result = unaccent_string('Santiago Dueñas')
        self.assertEqual(result, 'Santiago Duenas')

    def test_no_string(self):
        """Check if an exception is raised when the type is not a string"""

        with self.assertRaisesRegex(TypeError, UNACCENT_TYPE_ERROR):
            unaccent_string(1234)


class TestUUID(TestCase):
    """Unit tests for generate_uuid function"""

    def test_uuid(self):
        """Check whether the function returns the expected UUID"""

        result = generate_uuid('scm', email='jsmith@example.com',
                               name='John Smith', username='jsmith')
        self.assertEqual(result, 'a9b403e150dd4af8953a52a4bb841051e4b705d9')

        result = generate_uuid('scm', email='jsmith@example.com')
        self.assertEqual(result, '334da68fcd3da4e799791f73dfada2afb22648c6')

        result = generate_uuid('scm', email='', name='John Smith', username='jsmith')
        self.assertEqual(result, 'a4b4591c3a2171710c157d7c278ea3cc03becf81')

        result = generate_uuid('scm', email='', name='John Smith', username='')
        self.assertEqual(result, '76e3624e24aacae178d05352ad9a871dfaf81c13')

        result = generate_uuid('scm', email='', name='', username='jsmith')
        self.assertEqual(result, '6e7ce2426673f8a23a72a343b1382dda84c0078b')

        result = generate_uuid('scm', email='', name='John Ca\xf1as', username='jcanas')
        self.assertEqual(result, 'c88e126749ff006eb1eea25e4bb4c1c125185ed2')

        result = generate_uuid('scm', email='', name="Max Müster", username='mmuester')
        self.assertEqual(result, '9a0498297d9f0b7e4baf3e6b3740d22d2257367c')

    def test_case_insensitive(self):
        """Check if same values in lower or upper case produce the same UUID"""

        uuid_a = generate_uuid('scm', email='jsmith@example.com',
                               name='John Smith', username='jsmith')
        uuid_b = generate_uuid('SCM', email='jsmith@example.com',
                               name='John Smith', username='jsmith')
        self.assertEqual(uuid_a, uuid_b)

        uuid_c = generate_uuid('scm', email='jsmith@example.com',
                               name='john smith', username='jsmith')
        self.assertEqual(uuid_c, uuid_a)

        uuid_d = generate_uuid('scm', email='jsmith@example.com',
                               name='John Smith', username='JSmith')
        self.assertEqual(uuid_d, uuid_a)

        uuid_e = generate_uuid('scm', email='JSMITH@example.com',
                               name='John Smith', username='jsmith')
        self.assertEqual(uuid_e, uuid_a)

    def test_case_unaccent_name(self):
        """Check if same values accent or unaccent produce the same UUID"""

        accent_result = generate_uuid('scm', email='', name="Max Müster", username='mmuester')
        unaccent_result = generate_uuid('scm', email='', name="Max Muster", username='mmuester')
        self.assertEqual(accent_result, unaccent_result)
        self.assertEqual(accent_result, '9a0498297d9f0b7e4baf3e6b3740d22d2257367c')

        accent_result = generate_uuid('scm', email='', name="Santiago Dueñas", username='')
        unaccent_result = generate_uuid('scm', email='', name="Santiago Duenas", username='')
        self.assertEqual(accent_result, unaccent_result)
        self.assertEqual(accent_result, '0f1dd18839007ee8a11d02572ca0a0f4eedaf2cd')

        accent_result = generate_uuid('scm', email='', name="Tomáš Čechvala", username='')
        partial_accent_result = generate_uuid('scm', email='', name="Tomáš Cechvala", username='')
        unaccent_result = generate_uuid('scm', email='', name="Tomas Cechvala", username='')
        self.assertEqual(accent_result, unaccent_result)
        self.assertEqual(accent_result, partial_accent_result)

    def test_surrogate_escape(self):
        """Check if no errors are raised for invalid UTF-8 chars"""

        result = generate_uuid('scm', name="Mishal\udcc5 Pytasz")
        self.assertEqual(result, '625166bdc2c4f1a207d39eb8d25315010babd73b')

    def test_none_source(self):
        """Check whether UUID cannot be obtained giving a None source"""

        with self.assertRaisesRegex(ValueError, SOURCE_NONE_OR_EMPTY_ERROR):
            generate_uuid(None)

    def test_empty_source(self):
        """Check whether UUID cannot be obtained giving aadded to the registry"""

        with self.assertRaisesRegex(ValueError, SOURCE_NONE_OR_EMPTY_ERROR):
            generate_uuid('')

    def test_none_or_empty_data(self):
        """Check whether UUID cannot be obtained when identity data is None or empty"""

        with self.assertRaisesRegex(ValueError, IDENTITY_NONE_OR_EMPTY_ERROR):
            generate_uuid('scm', email=None, name='', username=None)

        with self.assertRaisesRegex(ValueError, IDENTITY_NONE_OR_EMPTY_ERROR):
            generate_uuid('scm', email='', name='', username='')<|MERGE_RESOLUTION|>--- conflicted
+++ resolved
@@ -29,226 +29,8 @@
 SOURCE_NONE_OR_EMPTY_ERROR = "'source' cannot be"
 
 
-<<<<<<< HEAD
-class TestMergeDateRanges(unittest.TestCase):
-    """Unit tests for merge_date_ranges function"""
-
-    def test_merge_date_ranges(self):
-        """Test function with several case inputs"""
-
-        # Case 1
-        dates = [(datetime.datetime(1900, 1, 1), datetime.datetime(2010, 1, 1)),
-                 (datetime.datetime(2008, 1, 1), datetime.datetime(2100, 1, 1))]
-
-        ranges = [r for r in merge_date_ranges(dates)]
-        self.assertEqual(len(ranges), 1)
-        self.assertEqual(ranges[0], (datetime.datetime(2008, 1, 1), datetime.datetime(2010, 1, 1)))
-
-        # Case 2
-        dates = [(datetime.datetime(1900, 1, 1), datetime.datetime(2010, 1, 1)),
-                 (datetime.datetime(2010, 1, 2), datetime.datetime(2100, 1, 1)),
-                 (datetime.datetime(2008, 1, 1), datetime.datetime(2010, 1, 1))]
-
-        ranges = [r for r in merge_date_ranges(dates)]
-        self.assertEqual(len(ranges), 2)
-        self.assertEqual(ranges[0], (datetime.datetime(2008, 1, 1), datetime.datetime(2010, 1, 1)))
-        self.assertEqual(ranges[1], (datetime.datetime(2010, 1, 2), datetime.datetime(2100, 1, 1)))
-
-        # Case 3
-        dates = [(datetime.datetime(1900, 1, 1), datetime.datetime(2010, 1, 1)),
-                 (datetime.datetime(2010, 1, 2), datetime.datetime(2100, 1, 1))]
-
-        ranges = [r for r in merge_date_ranges(dates)]
-        self.assertEqual(len(ranges), 2)
-        self.assertEqual(ranges[0], (datetime.datetime(1900, 1, 1), datetime.datetime(2010, 1, 1)))
-        self.assertEqual(ranges[1], (datetime.datetime(2010, 1, 2), datetime.datetime(2100, 1, 1)))
-
-        # Case 4
-        dates = [(datetime.datetime(2005, 1, 1), datetime.datetime(2008, 1, 1)),
-                 (datetime.datetime(2005, 10, 15), datetime.datetime(2010, 1, 1)),
-                 (datetime.datetime(2008, 1, 5), datetime.datetime(2009, 1, 1))]
-
-        ranges = [r for r in merge_date_ranges(dates)]
-        self.assertEqual(len(ranges), 1)
-        self.assertEqual(ranges[0], (datetime.datetime(2005, 1, 1), datetime.datetime(2010, 1, 1)))
-
-        # Case 5
-        dates = [(datetime.datetime(1900, 1, 1), datetime.datetime(2100, 1, 1))]
-
-        ranges = [r for r in merge_date_ranges(dates)]
-        self.assertEqual(len(ranges), 1)
-        self.assertEqual(ranges[0], (datetime.datetime(1900, 1, 1), datetime.datetime(2100, 1, 1)))
-
-        # Case 6
-        dates = [(datetime.datetime(1900, 1, 1), datetime.datetime(2100, 1, 1)),
-                 (datetime.datetime(1900, 1, 1), datetime.datetime(2100, 1, 1))]
-
-        ranges = [r for r in merge_date_ranges(dates)]
-        self.assertEqual(len(ranges), 1)
-        self.assertEqual(ranges[0], (datetime.datetime(1900, 1, 1), datetime.datetime(2100, 1, 1)))
-
-        # Case 7
-        dates = [(datetime.datetime(1900, 1, 1), datetime.datetime(2005, 1, 1))]
-
-        ranges = [r for r in merge_date_ranges(dates)]
-        self.assertEqual(len(ranges), 1)
-        self.assertEqual(ranges[0], (datetime.datetime(1900, 1, 1), datetime.datetime(2005, 1, 1)))
-
-        # Case 8
-        dates = [(datetime.datetime(2005, 1, 1), datetime.datetime(2100, 1, 1))]
-
-        ranges = [r for r in merge_date_ranges(dates)]
-        self.assertEqual(len(ranges), 1)
-        self.assertEqual(ranges[0], (datetime.datetime(2005, 1, 1), datetime.datetime(2100, 1, 1)))
-
-        # Case 9
-        dates = [(datetime.datetime(2000, 1, 1), datetime.datetime(2100, 1, 1)),
-                 (datetime.datetime(1900, 1, 1), datetime.datetime(2100, 1, 1))]
-
-        ranges = [r for r in merge_date_ranges(dates)]
-        self.assertEqual(len(ranges), 1)
-        self.assertEqual(ranges[0], (datetime.datetime(2000, 1, 1), datetime.datetime(2100, 1, 1)))
-
-        # Case 10
-        dates = [(datetime.datetime(2006, 1, 1), datetime.datetime(2008, 1, 1)),
-                 (datetime.datetime(1999, 1, 1), datetime.datetime(2000, 1, 1)),
-                 (datetime.datetime(1900, 1, 1), datetime.datetime(2100, 1, 1))]
-
-        ranges = [r for r in merge_date_ranges(dates)]
-        self.assertEqual(len(ranges), 2)
-        self.assertEqual(ranges[0], (datetime.datetime(1999, 1, 1), datetime.datetime(2000, 1, 1)))
-        self.assertEqual(ranges[1], (datetime.datetime(2006, 1, 1), datetime.datetime(2008, 1, 1)))
-
-        # Case 11
-        dates = [(datetime.datetime(2009, 1, 1), datetime.datetime(2010, 1, 1)),
-                 (datetime.datetime(2010, 1, 1), datetime.datetime(2100, 1, 1))]
-
-        ranges = [r for r in merge_date_ranges(dates)]
-        self.assertEqual(len(ranges), 2)
-        self.assertEqual(ranges[0], (datetime.datetime(2009, 1, 1), datetime.datetime(2010, 1, 1)))
-        self.assertEqual(ranges[1], (datetime.datetime(2010, 1, 1), datetime.datetime(2100, 1, 1)))
-
-        # Case 12
-        dates = [(datetime.datetime(2009, 1, 1), datetime.datetime(2009, 1, 1)),
-                 (datetime.datetime(2009, 1, 1), datetime.datetime(2010, 1, 1)),
-                 (datetime.datetime(2010, 1, 1), datetime.datetime(2010, 1, 1)),
-                 (datetime.datetime(2010, 1, 1), datetime.datetime(2010, 1, 1)),
-                 (datetime.datetime(2010, 1, 1), datetime.datetime(2020, 1, 1)),
-                 (datetime.datetime(2011, 1, 1), datetime.datetime(2022, 1, 1)),
-                 (datetime.datetime(2022, 1, 1), datetime.datetime(2100, 1, 1))]
-
-        ranges = [r for r in merge_date_ranges(dates)]
-        self.assertEqual(len(ranges), 5)
-        self.assertEqual(ranges[0], (datetime.datetime(2009, 1, 1), datetime.datetime(2009, 1, 1)))
-        self.assertEqual(ranges[1], (datetime.datetime(2009, 1, 1), datetime.datetime(2010, 1, 1)))
-        self.assertEqual(ranges[2], (datetime.datetime(2010, 1, 1), datetime.datetime(2010, 1, 1)))
-        self.assertEqual(ranges[3], (datetime.datetime(2010, 1, 1), datetime.datetime(2022, 1, 1)))
-        self.assertEqual(ranges[4], (datetime.datetime(2022, 1, 1), datetime.datetime(2100, 1, 1)))
-
-    def test_dates_out_of_bounds(self):
-        """Check whether it raises an exception when dates are out of bounds"""
-
-        # Case 1
-        dates = [(datetime.datetime(2008, 1, 1), datetime.datetime(2100, 1, 1)),
-                 (datetime.datetime(1800, 1, 1), datetime.datetime(2010, 1, 1))]
-
-        with self.assertRaisesRegexp(ValueError,
-                                     DATE_OUT_OF_BOUNDS_ERROR
-                                     % {'type': 'start date',
-                                        'date': '1800-01-01 00:00:00'}):
-            [r for r in merge_date_ranges(dates)]
-
-        # Case 2
-        dates = [(datetime.datetime(2008, 1, 1), datetime.datetime(2100, 2, 1)),
-                 (datetime.datetime(1900, 1, 1), datetime.datetime(2010, 1, 1))]
-
-        with self.assertRaisesRegexp(ValueError,
-                                     DATE_OUT_OF_BOUNDS_ERROR
-                                     % {'type': 'end date',
-                                        'date': '2100-02-01 00:00:00'}):
-            [r for r in merge_date_ranges(dates)]
-
-    def test_none_list_of_dates(self):
-        """Check if the result is empty when the list of ranges is None"""
-
-        ranges = [r for r in merge_date_ranges(None)]
-        self.assertEqual(ranges, [])
-
-    def test_empty_list_of_dates(self):
-        """Check if the result is empty when the list of ranges is empty"""
-
-        ranges = [r for r in merge_date_ranges([])]
-        self.assertEqual(ranges, [])
-
-
-class TestStrToDatetime(unittest.TestCase):
-    """Unit tests for str_to_datetime function"""
-
-    def test_dates(self):
-        """Check if it converts some dates to datetime objects"""
-
-        date = str_to_datetime('2001-12-01')
-        self.assertIsInstance(date, datetime.datetime)
-        self.assertEqual(date, datetime.datetime(2001, 12, 1))
-
-        date = str_to_datetime('13-01-2001')
-        self.assertIsInstance(date, datetime.datetime)
-        self.assertEqual(date, datetime.datetime(2001, 1, 13))
-
-        date = str_to_datetime('12-01-01')
-        self.assertIsInstance(date, datetime.datetime)
-        self.assertEqual(date, datetime.datetime(2001, 12, 1))
-
-        date = str_to_datetime('2001-12-01 23:15:32')
-        self.assertIsInstance(date, datetime.datetime)
-        self.assertEqual(date, datetime.datetime(2001, 12, 1, 23, 15, 32))
-
-    def test_invalid_date(self):
-        """Check whether it fails with an invalid date"""
-
-        self.assertRaises(InvalidDateError, str_to_datetime, '2001-13-01')
-        self.assertRaises(InvalidDateError, str_to_datetime, '2001-04-31')
-
-    def test_invalid_format(self):
-        """Check whether it fails with invalid formats"""
-
-        self.assertRaises(InvalidDateError, str_to_datetime, '2001-12-01mm')
-        self.assertRaises(InvalidDateError, str_to_datetime, 'nodate')
-
-    def test_none_string(self):
-        """Check if it returns None when giving None objects"""
-
-        date = str_to_datetime(None)
-        self.assertEqual(date, None)
-
-    def test_empty_string(self):
-        """Check if it returns None when giving empty strings"""
-
-        date = str_to_datetime('')
-        self.assertEqual(date, None)
-
-
-class TestToUnicode(unittest.TestCase):
-    """Unit tests for to_unicode function"""
-
-    def test_to_unicode(self):
-        """Check unicode casting with several cases"""
-
-        result = to_unicode('abcdefghijk')
-        self.assertEqual(result, 'abcdefghijk')
-
-        result = to_unicode(None)
-        self.assertEqual(result, 'None')
-
-        result = to_unicode(1234)
-        self.assertEqual(result, '1234')
-
-        result = to_unicode(1234.4321)
-        self.assertEqual(result, '1234.4321')
-=======
 class TestUnnacentString(TestCase):
     """Unit tests for unaccent_string"""
->>>>>>> 09716707
 
     def test_unaccent(self):
         """Check unicode casting removing accents"""
