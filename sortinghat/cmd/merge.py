--- conflicted
+++ resolved
@@ -26,11 +26,7 @@
 import argparse
 
 from .. import api
-<<<<<<< HEAD
-from ..command import Command, CMD_SUCCESS, CMD_FAILURE, HELP_LIST
-=======
-from ..command import Command, CMD_SUCCESS
->>>>>>> ee6f4c42
+from ..command import Command, CMD_SUCCESS, HELP_LIST
 from ..exceptions import NotFoundError
 
 
