# -*- coding: utf-8 -*-
#
# Copyright (C) 2014-2015 Bitergia
#
# This program is free software; you can redistribute it and/or modify
# it under the terms of the GNU General Public License as published by
# the Free Software Foundation; either version 3 of the License, or
# (at your option) any later version.
#
# This program is distributed in the hope that it will be useful,
# but WITHOUT ANY WARRANTY; without even the implied warranty of
# MERCHANTABILITY or FITNESS FOR A PARTICULAR PURPOSE. See the
# GNU General Public License for more details.
#
# You should have received a copy of the GNU General Public License
# along with this program; if not, write to the Free Software
# Foundation, Inc., 59 Temple Place - Suite 330, Boston, MA 02111-1307, USA.
#
# Authors:
#     Santiago Dueñas <sduenas@bitergia.com>
#

from __future__ import absolute_import
from __future__ import unicode_literals

import argparse

from .. import api
<<<<<<< HEAD
from ..command import Command, CMD_SUCCESS, HELP_LIST
from ..exceptions import NotFoundError
=======
from ..command import Command, CMD_SUCCESS
from ..exceptions import NotFoundError, WrappedValueError
>>>>>>> ee6f4c42


class Affiliate(Command):
    """Affiliate unique identities.

    The command affiliates unique identities to organizations using email
    addresses and top/sub domains data. Only new enrollments will be created.
    """
    def __init__(self, **kwargs):
        super(Affiliate, self).__init__(**kwargs)

        self.parser = argparse.ArgumentParser(description=self.description,
                                              usage=self.usage)

        # Exit early if help is requested
        if 'cmd_args' in kwargs and [i for i in kwargs['cmd_args'] if i in HELP_LIST]:
            return

        self._set_database(**kwargs)

    @property
    def description(self):
        return """Affiliate unique identities."""

    @property
    def usage(self):
        return """%(prog)s affiliate"""

    def run(self, *args):
        """Affiliate unique identities to organizations."""

        self.parser.parse_args(args)

        code = self.affiliate()

        return code

    def affiliate(self):
        """Affiliate unique identities.

        This method enrolls unique identities to organizations using email
        addresses and top/sub domains data. Only new enrollments will be created.
        """
        try:
            uidentities = api.unique_identities(self.db)

            for uid in uidentities:
                uid.identities.sort(key=lambda x: x.id)

                for identity in uid.identities:
                    # Only check email address to find new affiliations
                    if not identity.email:
                        continue

                    domain = identity.email.split('@')[-1]

                    try:
                        doms = api.domains(self.db, domain=domain, top=True)
                    except NotFoundError as e:
                        continue

                    if len(doms) > 1:
                        doms.sort(key=lambda d: len(d.domain), reverse=True)

                        msg = "multiple top domains for %s sub-domain. Domain %s selected."
                        msg = msg % (domain, doms[0].domain)
                        self.warning(msg)

                    organization = doms[0].organization.name

                    # Check enrollments to avoid insert affiliation twice
                    enrollments = api.enrollments(self.db, uid.uuid,
                                                  organization)

                    if enrollments:
                        continue

                    api.add_enrollment(self.db, uid.uuid, organization)

                    self.display('affiliate.tmpl', id=uid.uuid,
                                 email=identity.email, organization=organization)
        except (NotFoundError, WrappedValueError) as e:
            self.error(str(e))
            return e.code

        return CMD_SUCCESS<|MERGE_RESOLUTION|>--- conflicted
+++ resolved
@@ -26,13 +26,8 @@
 import argparse
 
 from .. import api
-<<<<<<< HEAD
 from ..command import Command, CMD_SUCCESS, HELP_LIST
-from ..exceptions import NotFoundError
-=======
-from ..command import Command, CMD_SUCCESS
 from ..exceptions import NotFoundError, WrappedValueError
->>>>>>> ee6f4c42
 
 
 class Affiliate(Command):
