# -*- coding: utf-8 -*-
#
# Copyright (C) 2014-2015 Bitergia
#
# This program is free software; you can redistribute it and/or modify
# it under the terms of the GNU General Public License as published by
# the Free Software Foundation; either version 3 of the License, or
# (at your option) any later version.
#
# This program is distributed in the hope that it will be useful,
# but WITHOUT ANY WARRANTY; without even the implied warranty of
# MERCHANTABILITY or FITNESS FOR A PARTICULAR PURPOSE. See the
# GNU General Public License for more details.
#
# You should have received a copy of the GNU General Public License
# along with this program; if not, write to the Free Software
# Foundation, Inc., 59 Temple Place - Suite 330, Boston, MA 02111-1307, USA.
#
# Authors:
#     Santiago Dueñas <sduenas@bitergia.com>
#

from __future__ import absolute_import
from __future__ import unicode_literals

import argparse

from .. import api
<<<<<<< HEAD
from ..command import Command, CMD_SUCCESS, CMD_FAILURE, HELP_LIST
from ..exceptions import AlreadyExistsError, NotFoundError
=======
from ..command import Command, CMD_SUCCESS
from ..exceptions import AlreadyExistsError, NotFoundError, WrappedValueError
>>>>>>> ee6f4c42


ORGS_COMMAND_USAGE_MSG = \
"""%(prog)s orgs -l [term]
   or: %(prog)s orgs -a <organization> [domain] [--top-domain] [--overwrite]"
   or: %(prog)s orgs -d <organization> [domain]"""


class Organizations(Command):
    """List, add or delete organizations and domains from the registry.

    By default, this command lists the organizations and domains existing
    in the registry. If <term> is given, the method will list only
    those organizations that match with that term.

    Organizations and domains can be added to the registry using '--add'
    option. This will add the given <organization> or <domain>, but not
    both at the same time. When <organization> is the only parameter given,
    it will be added to the registry. When both parameters are given,
    the command will assign <domain> to <organization>. Note: <organization>
    must exists before adding a domain.

    A domain can only be assigned to one company. Use '--overwrite' to to create
    a new relationship. In this case, previous <domain> relationship will be
    removed.

    New domains can be also set as a top domains using '--top-domain' flag. That is
    useful to avoid the insertion of sub-domains that belong to the same organization
    (i.e eu.example.com, us.example.com). Take into account when 'overwrite' is set
    it will also update 'top_domain' flag even when this flag were not set.

    To delete organizations use '--delete' option. When <organization> is the only
    parameter given, it will be removed from the registry, including those domains
    related to it. When both <domain> and <organization> are given, only the domain
    will be deleted.

    Database connection parameters are required to run this command.
    """
    def __init__(self, **kwargs):
        super(Organizations, self).__init__(**kwargs)

        self.parser = argparse.ArgumentParser(description=self.description,
                                              usage=self.usage)

        # Actions
        group = self.parser.add_mutually_exclusive_group()
        group.add_argument('-l', '--list', action='store_true',
                           help="list the contents of the registry")
        group.add_argument('-a', '--add', action='store_true',
                           help="add an organization or domain to the registry")
        group.add_argument('-d', '--delete', action='store_true',
                           help="delete an organization or domain from the registry")

        # Domain options
        group = self.parser.add_argument_group('domain arguments')
        group.add_argument('--top-domain', action='store_true',
                           help="set this domain as a top domain")
        group.add_argument('--overwrite', action='store_true',
                           help="force to overwrite existing domain relationships")

        # Positional arguments
        self.parser.add_argument('organization', nargs='?', default=None,
                                 help="organization to list, add or remove")
        self.parser.add_argument('domain', nargs='?', default=None,
                                 help="domain to add or remove")

        # Exit early if help is requested
        if 'cmd_args' in kwargs and [i for i in kwargs['cmd_args'] if i in HELP_LIST]:
            return

        self._set_database(**kwargs)

    @property
    def description(self):
        return """List, add or delete organizations and domains from the registry."""

    @property
    def usage(self):
        return ORGS_COMMAND_USAGE_MSG

    def run(self, *args):
        """List, add or delete organizations and domains from the registry.

        By default, it prints the list of organizations available on
        the registry.
        """
        params = self.parser.parse_args(args)

        organization = params.organization
        domain = params.domain
        is_top_domain = params.top_domain
        overwrite = params.overwrite


        if params.add:
            code = self.add(organization, domain, is_top_domain, overwrite)
        elif params.delete:
            code = self.delete(organization, domain)
        else:
            term = organization
            code = self.registry(term)

        return code

    def add(self, organization, domain=None, is_top_domain=False, overwrite=False):
        """Add organizations and domains to the registry.

        This method adds the given 'organization' or 'domain' to the registry,
        but not both at the same time.

        When 'organization' is the only parameter given, it will be added to
        the registry. When 'domain' parameter is also given, the function will
        assign it to 'organization'. In this case, 'organization' must exists in
        the registry prior adding the domain.

        A domain can only be assigned to one company. If the given domain is already
        in the registry, the method will fail. Set 'overwrite' to 'True' to create
        the new relationship. In this case, previous relationships will be removed.

        The new domain can be also set as a top domain. That is useful to avoid
        the insertion of sub-domains that belong to the same organization (i.e
        eu.example.com, us.example.com). Take into account when 'overwrite' is set
        it will update 'is_top_domain' flag too.

        :param organization: name of the organization to add
        :param domain: domain to add to the registry
        :param is_top_domain: set the domain as a top domain
        :param overwrite: force to reassign the domain to the given company
        """
        # Empty or None values for organizations are not allowed
        if not organization:
            return CMD_SUCCESS

        if not domain:
            try:
                api.add_organization(self.db, organization)
            except WrappedValueError as e:
                # If the code reaches here, something really wrong has happened
                # because organization cannot be None or empty
                raise RuntimeError(str(e))
            except AlreadyExistsError as e:
                self.error(str(e))
                return e.code
        else:
            try:
                api.add_domain(self.db, organization, domain,
                               is_top_domain=is_top_domain,
                               overwrite=overwrite)
            except WrappedValueError as e:
                # Same as above, domains cannot be None or empty
                raise RuntimeError(str(e))
            except (AlreadyExistsError, NotFoundError) as e:
                self.error(str(e))
                return e.code

        return CMD_SUCCESS

    def delete(self, organization, domain=None):
        """Remove organizations and domains from the registry.

        The method removes the given 'organization' or 'domain' from the registry,
        but not both at the same time.

        When 'organization' is the only parameter given, it will be removed from
        the registry, including those domains related to it. When 'domain' parameter
        is also given, only the domain will be deleted. 'organization' must exists in
        the registry prior removing the domain.

        :param organization: name of the organization to remove
        :param domain: domain to remove from the registry
        """
        if not organization:
            return CMD_SUCCESS

        if not domain:
            try:
                api.delete_organization(self.db, organization)
            except NotFoundError as e:
                self.error(str(e))
                return e.code
        else:
            try:
                api.delete_domain(self.db, organization, domain)
            except NotFoundError as e:
                self.error(str(e))
                return e.code

        return CMD_SUCCESS

    def registry(self, term=None):
        """List organizations and domains.

        When no term is given, the method will list the organizations
        existing in the registry. If 'term' is set, the method will list
        only those organizations and domains that match with that term.

        :param term: term to match
        """
        try:
            orgs = api.registry(self.db, term)
            self.display('organizations.tmpl', organizations=orgs)
        except NotFoundError as e:
            self.error(str(e))
            return e.code

        return CMD_SUCCESS<|MERGE_RESOLUTION|>--- conflicted
+++ resolved
@@ -26,13 +26,8 @@
 import argparse
 
 from .. import api
-<<<<<<< HEAD
-from ..command import Command, CMD_SUCCESS, CMD_FAILURE, HELP_LIST
-from ..exceptions import AlreadyExistsError, NotFoundError
-=======
-from ..command import Command, CMD_SUCCESS
+from ..command import Command, CMD_SUCCESS, HELP_LIST
 from ..exceptions import AlreadyExistsError, NotFoundError, WrappedValueError
->>>>>>> ee6f4c42
 
 
 ORGS_COMMAND_USAGE_MSG = \
