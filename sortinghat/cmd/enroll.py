# -*- coding: utf-8 -*-
#
# Copyright (C) 2014-2015 Bitergia
#
# This program is free software; you can redistribute it and/or modify
# it under the terms of the GNU General Public License as published by
# the Free Software Foundation; either version 3 of the License, or
# (at your option) any later version.
#
# This program is distributed in the hope that it will be useful,
# but WITHOUT ANY WARRANTY; without even the implied warranty of
# MERCHANTABILITY or FITNESS FOR A PARTICULAR PURPOSE. See the
# GNU General Public License for more details.
#
# You should have received a copy of the GNU General Public License
# along with this program; if not, write to the Free Software
# Foundation, Inc., 59 Temple Place - Suite 330, Boston, MA 02111-1307, USA.
#
# Authors:
#     Santiago Dueñas <sduenas@bitergia.com>
#

from __future__ import absolute_import
from __future__ import unicode_literals

import argparse

from .. import api, utils
<<<<<<< HEAD
from ..command import Command, CMD_SUCCESS, CMD_FAILURE, HELP_LIST
from ..exceptions import AlreadyExistsError, InvalidDateError, NotFoundError
=======
from ..command import Command, CMD_SUCCESS
from ..exceptions import AlreadyExistsError, InvalidDateError, NotFoundError, WrappedValueError
>>>>>>> ee6f4c42


class Enroll(Command):
    """Enroll identities in organizations.

    This command enrolls a unique identity, identified by <uuid>,
    in an <organization>. Both entities must exist on the registry before
    creating the new relationship.

    The period of the enrollment can be set with --from and --to parameters,
    where --from must be less or equal than --to. Default values for these
    dates are '1900-01-01' and '2100-01-01'.

    Dates may follow the next pattern: 'YYYY-MM-DD'. Optionally, time
    information can be included using patters like 'YYYY-MM-DD hh:mm:ss'.

    Setting the option --merge will merge overlapped enrollments related
    to <uuid> and <organization> found on the registry. The given enrollment
    will be also merged.
    """
    def __init__(self, **kwargs):
        super(Enroll, self).__init__(**kwargs)

        self.parser = argparse.ArgumentParser(description=self.description,
                                              usage=self.usage)

        # Enrollment period options
        self.parser.add_argument('--from', dest='from_date', default=None,
                                 help="date (YYYY-MM-DD:hh:mm:ss) when the enrollment starts")
        self.parser.add_argument('--to', dest='to_date', default=None,
                                 help="date (YYYY-MM-DD:hh:mm:ss) when the enrollment ends")

        # Merge enrollment option
        self.parser.add_argument('--merge', action='store_true',
                                 help="merge exiting enrollments")

        # Positional arguments
        self.parser.add_argument('uuid', default=None,
                                 help="unique identity to enroll")
        self.parser.add_argument('organization', default=None,
                                 help="organization where the uuid will be enrolled")

        # Exit early if help is requested
        if 'cmd_args' in kwargs and [i for i in kwargs['cmd_args'] if i in HELP_LIST]:
            return

        self._set_database(**kwargs)

    @property
    def description(self):
        return """Enroll identities in organizations."""

    @property
    def usage(self):
        return "%(prog)s enroll [--from <date>] [--to <date>] <uuid> <organization>"

    def run(self, *args):
        """Enroll a unique identity in an organization."""

        params = self.parser.parse_args(args)

        uuid = params.uuid
        organization = params.organization

        try:
            from_date = utils.str_to_datetime(params.from_date)
            to_date = utils.str_to_datetime(params.to_date)
            merge = params.merge

            code = self.enroll(uuid, organization, from_date, to_date, merge)
        except InvalidDateError as e:
            self.error(str(e))
            return e.code

        return code

    def enroll(self, uuid, organization, from_date=None, to_date=None, merge=False):
        """Enroll a unique identity in an organization.

        This method adds a new relationship between the unique identity,
        identified by <uuid>, and <organization>. Both entities must exist
        on the registry before creating the new enrollment.

        The period of the enrollment can be given with the parameters <from_date>
        and <to_date>, where "from_date <= to_date". Default values for these
        dates are '1900-01-01' and '2100-01-01'.

        When "merge" parameter is set to True, those overlapped enrollments related
        to <uuid> and <organization> found on the registry will be merged. The given
        enrollment will be also merged.

        :param uuid: unique identifier
        :param organization: name of the organization
        :param from_date: date when the enrollment starts
        :param to_date: date when the enrollment ends
        :param merge: merge overlapped enrollments; by default, it is set to False
        """
        # Empty or None values for uuid and organizations are not allowed
        if not uuid or not organization:
            return CMD_SUCCESS

        try:
            api.add_enrollment(self.db, uuid, organization, from_date, to_date)
            code = CMD_SUCCESS
        except (NotFoundError, WrappedValueError) as e:
            self.error(str(e))
            code = e.code
        except AlreadyExistsError as e:
            if not merge:
                self.error(str(e))
                code = e.code

        if not merge:
            return code

        try:
            api.merge_enrollments(self.db, uuid, organization)
        except (NotFoundError, WrappedValueError) as e:
            # These exceptions were checked above. If any of these raises
            # is due to something really wrong has happened
            raise RuntimeError(str(e))

        return CMD_SUCCESS<|MERGE_RESOLUTION|>--- conflicted
+++ resolved
@@ -26,13 +26,8 @@
 import argparse
 
 from .. import api, utils
-<<<<<<< HEAD
-from ..command import Command, CMD_SUCCESS, CMD_FAILURE, HELP_LIST
-from ..exceptions import AlreadyExistsError, InvalidDateError, NotFoundError
-=======
-from ..command import Command, CMD_SUCCESS
+from ..command import Command, CMD_SUCCESS, HELP_LIST
 from ..exceptions import AlreadyExistsError, InvalidDateError, NotFoundError, WrappedValueError
->>>>>>> ee6f4c42
 
 
 class Enroll(Command):
